--- conflicted
+++ resolved
@@ -1135,13 +1135,7 @@
       }
 
       size_t old_size = size();
-<<<<<<< HEAD
-      if (size() + count > capacity()) {
-         resize(size() + count);
-      }
-=======
       resize(size() + count);
->>>>>>> 8bae4d15
 
       iterator retval = &_data[index];
       std::move(retval, iterator(&_data[old_size]), retval.data() + count);
