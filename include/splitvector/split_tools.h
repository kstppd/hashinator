/* File:    split::tools.h
 * Authors: Kostis Papadakis (2023)
 * Description: Set of tools used by SplitVector
 *
 * This file defines the following classes or functions:
 *    --split::tools::Cuda_mempool
 *    --split::tools::copy_if_raw
 *    --split::tools::copy_if
 *    --split::tools::scan_reduce_raw
 *    --split::tools::scan_reduce
 *    --split::tools::scan_add
 *    --split::tools::split_compact_raw
 *    --split::tools::split_compact_raw
 *    --split::tools::split_prefix_scan_raw
 *    --split::tools::split_prefix_scan
 *    --split::tools::split_prescan
 *
 * This program is free software; you can redistribute it and/or
 * modify it under the terms of the GNU General Public License
 * as published by the Free Software Foundation; either version 2
 * of the License, or (at your option) any later version.
 *
 * This program is distributed in the hope that it will be useful,
 * but WITHOUT ANY WARRANTY; without even the implied warranty of
 * MERCHANTABILITY or FITNESS FOR A PARTICULAR PURPOSE.  See the
 * GNU General Public License for more details.
 *
 * You should have received a copy of the GNU General Public License
 * along with this program; if not, write to the Free Software
 * Foundation, Inc., 51 Franklin Street, Fifth Floor, Boston, MA  02110-1301, USA.
 * */
#pragma once
#include "gpu_wrappers.h"
#ifndef SPLIT_CPU_ONLY_MODE
#include "devicevec.h"
#endif
#define NUM_BANKS 32 // TODO depends on device
#define LOG_NUM_BANKS 5
#define CONFLICT_FREE_OFFSET(n) ((n) >> LOG_NUM_BANKS)
#ifdef __NVCC__
#define SPLIT_VOTING_MASK 0xFFFFFFFF // 32-bit wide for split_gpu warps
#define WARPLENGTH 32
#endif
#ifdef __HIP__
#define SPLIT_VOTING_MASK 0xFFFFFFFFFFFFFFFFull // 64-bit wide for amd warps
#define WARPLENGTH 64

#endif

namespace split {
namespace tools {

/**
 * @brief Check if a value is a power of two.
 *
 * This function checks whether the given value is a power of two.
 *
 * @param val The value to be checked.
 * @return constexpr inline bool Returns true if the value is a power of two, false otherwise.
 */
constexpr inline bool isPow2(const size_t val) noexcept { return (val & (val - 1)) == 0; }

/**
 * @brief GPU kernel for performing scan-add operation.
 *
 * This kernel performs a scan-add operation on the given input array, using the partial sums array.
 * It updates the input array with the computed values.
 * Part of splitvector's stream compaction mechanism.
 *
 * @tparam T Type of the array elements.
 * @param input The input array.
 * @param partial_sums The partial sums array.
 * @param blockSize The size of the blocks.
 * @param len The length of the arrays.
 */
template <typename T>
__global__ void scan_add(T* input, T* partial_sums, size_t blockSize, size_t len) {
   const T val = partial_sums[blockIdx.x];
   const size_t target1 = 2 * blockIdx.x * blockDim.x + threadIdx.x;
   const size_t target2 = target1 + blockDim.x;
   if (target1 < len) {
      input[target1] += val;
      if (target2 < len) {
         input[target2] += val;
      }
   }
}

/**
 * @brief GPU kernel for performing scan-reduce operation.
 *
 * This kernel performs a scan-reduce operation on the given input SplitVector, applying the specified rule.
 * It computes the total number of valid elements using the rule and stores the results in the output SplitVector.
 * Part of splitvector's stream compaction mechanism.
 *
 * @tparam T Type of the array elements.
 * @tparam Rule The rule functor for element validation.
 * @param input The input SplitVector.
 * @param output The output SplitVector for storing the results.
 * @param rule The rule functor object.
 */
template <typename T, typename Rule>
__global__ void scan_reduce(split::SplitVector<T, split::split_unified_allocator<T>>* input,
                            split::SplitVector<uint32_t, split::split_unified_allocator<uint32_t>>* output, Rule rule) {

   size_t size = input->size();
   size_t tid = threadIdx.x + blockIdx.x * blockDim.x;
   if (tid < size) {
      size_t total_valid_elements = __syncthreads_count(rule(input->at(tid)));
      if (threadIdx.x == 0) {
         output->at(blockIdx.x) = total_valid_elements;
      }
   }
}

/**
 * @brief Prefix Scan routine with Bank Conflict Optimization.
 *
 * This function performs a prefix scan operation on the given input array, using the bank conflict optimization.
 * It utilizes shared memory.
 * Part of splitvector's stream compaction mechanism.
 * Credits to  https://www.eecs.umich.edu/courses/eecs570/hw/parprefix.pdf
 *
 * @tparam T Type of the array elements.
 * @param input The input array.
 * @param output The output array for storing the prefix scan results.
 * @param partial_sums The array of partial sums for each block.
 * @param n The number of elements per block.
 * @param len The length of the arrays.
 */
template <typename T>
__global__ void split_prescan(T* input, T* output, T* partial_sums, int n, size_t len) {

   extern __shared__ T buffer[];
   int tid = threadIdx.x;
   int offset = 1;
   int local_start = blockIdx.x * n;
   input = input + local_start;
   output = output + local_start;

   // Load into shared memory
   int ai = tid;
   int bi = tid + (n / 2);
   int bankOffsetA = CONFLICT_FREE_OFFSET(ai);
   int bankOffsetB = CONFLICT_FREE_OFFSET(bi);

   if (local_start + ai < len && local_start + bi < len) {
      buffer[ai + bankOffsetA] = input[ai];
      buffer[bi + bankOffsetB] = input[bi];
   }

   // Reduce Phase
   for (int d = n >> 1; d > 0; d >>= 1) {
      __syncthreads();

      if (tid < d) {
         int ai = offset * (2 * tid + 1) - 1;
         int bi = offset * (2 * tid + 2) - 1;
         ai += CONFLICT_FREE_OFFSET(ai);
         bi += CONFLICT_FREE_OFFSET(bi);

         buffer[bi] += buffer[ai];
      }
      offset *= 2;
   }

   // Exclusive scan so zero out last element (will propagate to first)
   if (tid == 0) {
      partial_sums[blockIdx.x] = buffer[n - 1 + CONFLICT_FREE_OFFSET(n - 1)];
      buffer[n - 1 + CONFLICT_FREE_OFFSET(n - 1)] = 0;
   }

   // Downsweep Phase
   for (int d = 1; d < n; d *= 2) {

      offset >>= 1;
      __syncthreads();
      if (tid < d) {
         int ai = offset * (2 * tid + 1) - 1;
         int bi = offset * (2 * tid + 2) - 1;
         ai += CONFLICT_FREE_OFFSET(ai);
         bi += CONFLICT_FREE_OFFSET(bi);

         T tmp = buffer[ai];
         buffer[ai] = buffer[bi];
         buffer[bi] += tmp;
      }
   }
   __syncthreads();
   if (local_start + ai < len && local_start + bi < len) {
      output[ai] = buffer[ai + bankOffsetA];
      output[bi] = buffer[bi + bankOffsetB];
   }
}

/**
 * @brief Kernel for compacting elements based on a rule.
 *
 * This kernel performs element compaction on the given input SplitVector based on a specified rule.
 * It generates compacted output and updates counts and offsets SplitVectors.
 * Part of splitvector's stream compaction mechanism.
 *
 * @tparam T Type of the array elements.
 * @tparam Rule The rule functor for element compaction.
 * @tparam BLOCKSIZE The size of each thread block.
 * @tparam WARP The size of each warp.
 * @param input The input SplitVector.
 * @param counts The SplitVector for storing counts of valid elements.
 * @param offsets The SplitVector for storing offsets of valid elements.
 * @param output The output SplitVector for storing the compacted elements.
 * @param rule The rule functor object.
 */
template <typename T, typename Rule, size_t BLOCKSIZE = 1024, size_t WARP = WARPLENGTH>
__global__ void split_compact(split::SplitVector<T, split::split_unified_allocator<T>>* input,
                              split::SplitVector<uint32_t, split::split_unified_allocator<uint32_t>>* counts,
                              split::SplitVector<uint32_t, split::split_unified_allocator<uint32_t>>* offsets,
                              split::SplitVector<T, split::split_unified_allocator<T>>* output, Rule rule) {
   extern __shared__ uint32_t buffer[];
   const size_t size = input->size();
   const size_t tid = threadIdx.x + blockIdx.x * blockDim.x;
   if (tid >= size) {
      return;
   }
   unsigned int offset = BLOCKSIZE / WARP;
   const unsigned int wid = tid / WARP;
   const unsigned int widb = threadIdx.x / WARP;
   const unsigned int w_tid = tid % WARP;
   const unsigned int warps_in_block = blockDim.x / WARP;
   const bool tres = rule(input->at(tid));

   auto mask = split::s_warpVote(tres, SPLIT_VOTING_MASK);
#ifdef __NVCC__
   uint32_t n_neighbors = mask & ((1 << w_tid) - 1);
#else
   uint64_t n_neighbors = mask & ((1ul << w_tid) - 1);
#endif
   auto total_valid_in_warp = split::s_pop_count(mask);
   if (w_tid == 0) {
      buffer[widb] = total_valid_in_warp;
   }
   __syncthreads();
   if (w_tid == 0 && wid % warps_in_block == 0) {
      buffer[offset + widb] = 0;
      for (unsigned int i = 0; i < warps_in_block - 1; ++i) {
         buffer[offset + widb + i + 1] = buffer[offset + widb + i] + buffer[widb + i];
      }
   }
   __syncthreads();
   const unsigned int neighbor_count = split::s_pop_count(n_neighbors);
   const unsigned int private_index = buffer[offset + widb] + offsets->at(wid / warps_in_block) + neighbor_count;
   if (tres && widb != warps_in_block) {
      output->at(private_index) = input->at(tid);
   }
   __syncthreads();
   if (tid == 0) {
      const unsigned int actual_total_blocks = offsets->back() + counts->back();
      output->erase(&output->at(actual_total_blocks), output->end());
   }
}

/**
 * @brief Same as split_compact but only for hashinator keys.
 */
template <typename T, typename U, typename Rule, size_t BLOCKSIZE = 1024, size_t WARP = WARPLENGTH>
__global__ void split_compact_keys(split::SplitVector<T, split::split_unified_allocator<T>>* input,
                                   split::SplitVector<uint32_t, split::split_unified_allocator<uint32_t>>* counts,
                                   split::SplitVector<uint32_t, split::split_unified_allocator<uint32_t>>* offsets,
                                   split::SplitVector<U, split::split_unified_allocator<U>>* output, Rule rule) {
   extern __shared__ uint32_t buffer[];
   const size_t size = input->size();
   const size_t tid = threadIdx.x + blockIdx.x * blockDim.x;
   if (tid >= size) {
      return;
   }
   unsigned int offset = BLOCKSIZE / WARP;
   const unsigned int wid = tid / WARP;
   const unsigned int widb = threadIdx.x / WARP;
   const unsigned int w_tid = tid % WARP;
   const unsigned int warps_in_block = blockDim.x / WARP;
   const bool tres = rule(input->at(tid));

   auto mask = split::s_warpVote(tres, SPLIT_VOTING_MASK);
#ifdef __NVCC__
   uint32_t n_neighbors = mask & ((1 << w_tid) - 1);
#else
   uint64_t n_neighbors = mask & ((1ul << w_tid) - 1);
#endif
   auto total_valid_in_warp = split::s_pop_count(mask);
   if (w_tid == 0) {
      buffer[widb] = total_valid_in_warp;
   }
   __syncthreads();
   if (w_tid == 0 && wid % warps_in_block == 0) {
      buffer[offset + widb] = 0;
      for (unsigned int i = 0; i < warps_in_block - 1; ++i) {
         buffer[offset + widb + i + 1] = buffer[offset + widb + i] + buffer[widb + i];
      }
   }
   __syncthreads();
   const unsigned int neighbor_count = split::s_pop_count(n_neighbors);
   const unsigned int private_index = buffer[offset + widb] + offsets->at(wid / warps_in_block) + neighbor_count;
   if (tres && widb != warps_in_block) {
      output->at(private_index) = (input->at(tid)).first;
   }

   __syncthreads();
   if (tid == 0) {
      const unsigned int actual_total_blocks = offsets->back() + counts->back();
      output->erase(&output->at(actual_total_blocks), output->end());
   }
}

/**
 * @brief Same as split_compact_keys but uses raw memory
 */
template <typename T, typename U, typename Rule, size_t BLOCKSIZE = 1024, size_t WARP = WARPLENGTH>
__global__ void split_compact_keys_raw(T* input, uint32_t* counts, uint32_t* offsets, U* output, Rule rule,
                                       const size_t size, size_t nBlocks, uint32_t* retval) {

   extern __shared__ uint32_t buffer[];
   const size_t tid = threadIdx.x + blockIdx.x * blockDim.x;
   if (tid >= size) {
      return;
   }
   unsigned int offset = BLOCKSIZE / WARP;
   const unsigned int wid = tid / WARP;
   const unsigned int widb = threadIdx.x / WARP;
   const unsigned int w_tid = tid % WARP;
   const unsigned int warps_in_block = blockDim.x / WARP;
   const bool tres = rule(input[tid]);

   auto mask = split::s_warpVote(tres, SPLIT_VOTING_MASK);
#ifdef __NVCC__
   uint32_t n_neighbors = mask & ((1 << w_tid) - 1);
#else
   uint64_t n_neighbors = mask & ((1ul << w_tid) - 1);
#endif
   auto total_valid_in_warp = split::s_pop_count(mask);
   if (w_tid == 0) {
      buffer[widb] = total_valid_in_warp;
   }
   __syncthreads();
   if (w_tid == 0 && wid % warps_in_block == 0) {
      buffer[offset + widb] = 0;
      for (unsigned int i = 0; i < warps_in_block - 1; ++i) {
         buffer[offset + widb + i + 1] = buffer[offset + widb + i] + buffer[widb + i];
      }
   }
   __syncthreads();
   const unsigned int neighbor_count = split::s_pop_count(n_neighbors);
   const unsigned int private_index = buffer[offset + widb] + offsets[(wid / warps_in_block)] + neighbor_count;
   if (tres && widb != warps_in_block) {
      output[private_index] = input[tid].first;
   }
   if (tid == 0) {
      // const unsigned int actual_total_blocks=offsets->back()+counts->back();
      *retval = offsets[nBlocks - 1] + counts[nBlocks - 1];
   }
}

/**
 * @brief Perform prefix scan operation with Bank Conflict Optimization.
 *
 * This function performs a prefix scan operation on the given SplitVector, utilizing bank conflict optimization.
 * It utilizes shared memory.
 *
 * @tparam T Type of the array elements.
 * @tparam BLOCKSIZE The size of each thread block.
 * @tparam WARP The size of each warp.
 * @param input The input SplitVector.
 * @param output The output SplitVector for storing the prefix scan results.
 * @param s The split_gpuStream_t stream for GPU execution (default is 0).
 */
template <typename T, size_t BLOCKSIZE = 1024, size_t WARP = WARPLENGTH>
void split_prefix_scan(split::SplitVector<T, split::split_unified_allocator<T>>& input,
                       split::SplitVector<T, split::split_unified_allocator<T>>& output, split_gpuStream_t s = 0)

{
   using vector = split::SplitVector<T, split::split_unified_allocator<T>>;

   // Input size
   const size_t input_size = input.size();

   // Scan is performed in half Blocksizes
   size_t scanBlocksize = BLOCKSIZE / 2;
   size_t scanElements = 2 * scanBlocksize;
   size_t gridSize = input_size / scanElements;

   // If input is not exactly divisible by scanElements we launch an extra block
   assert(isPow2(input_size) && "Using prefix scan with non powers of 2 as input size is not thought out yet :D");

   if (input_size % scanElements != 0) {
      gridSize = 1 << ((int)ceil(log(++gridSize) / log(2)));
   }

   // If the elements are too few manually override and launch a small kernel
   if (input_size < scanElements) {
      scanBlocksize = input_size / 2;
      scanElements = input_size;
      if (scanBlocksize == 0) {
         scanBlocksize += 1;
      }
      gridSize = 1;
   }

   // Allocate memory for partial sums
   vector partial_sums(gridSize);

   // TODO +FIXME extra shmem allocations
   split::tools::split_prescan<<<gridSize, scanBlocksize, 2 * scanElements * sizeof(T), s>>>(
       input.data(), output.data(), partial_sums.data(), scanElements, input.size());
   SPLIT_CHECK_ERR(split_gpuStreamSynchronize(s));
   const size_t _pssize = partial_sums.size();
   if (gridSize > 1) {
      if (_pssize <= scanElements) {
         vector partial_sums_dummy(gridSize);
         // TODO +FIXME extra shmem allocations
         split::tools::split_prescan<<<1, scanBlocksize, 2 * scanElements * sizeof(T), s>>>(
             partial_sums.data(), partial_sums.data(), partial_sums_dummy.data(), gridSize, _pssize);
         SPLIT_CHECK_ERR(split_gpuStreamSynchronize(s));
      } else {
         vector partial_sums_clone(partial_sums);
         split_prefix_scan<T, BLOCKSIZE, WARP>(partial_sums_clone, partial_sums, s);
      }
      split::tools::scan_add<<<gridSize, scanBlocksize, 0, s>>>(output.data(), partial_sums.data(), scanElements,
                                                                output.size());
      SPLIT_CHECK_ERR(split_gpuStreamSynchronize(s));
   }
}

/**
 * @brief Computes the next power of 2 greater than or equal to a given value.
 *
 * @param v The value for which to compute the next power of 2.
 * @return The next power of 2 greater than or equal to the input value.
 * Modified from (http://www-graphics.stanford.edu/~seander/bithacks.html#RoundUpPowerOf2) to support 64-bit uints
 * Included here as well for standalone use of splitvec outside of hashintor
 */
constexpr inline size_t nextPow2(size_t v) noexcept {
   v--;
   v |= v >> 1;
   v |= v >> 2;
   v |= v >> 4;
   v |= v >> 8;
   v |= v >> 16;
   v |= v >> 32;
   v++;
   return v;
}

/**
 * @brief Same as split_compact but with raw memory
 */
template <typename T, typename Rule, size_t BLOCKSIZE = 1024, size_t WARP = WARPLENGTH>
__global__ void split_compact_raw(T* input, uint32_t* counts, uint32_t* offsets, T* output, Rule rule,
                                  const size_t size, size_t nBlocks, uint32_t* retval) {

   extern __shared__ uint32_t buffer[];
   const size_t tid = threadIdx.x + blockIdx.x * blockDim.x;
   if (tid >= size) {
      return;
   }
   unsigned int offset = BLOCKSIZE / WARP;
   const unsigned int wid = tid / WARP;
   const unsigned int widb = threadIdx.x / WARP;
   const unsigned int w_tid = tid % WARP;
   const unsigned int warps_in_block = blockDim.x / WARP;
   const bool tres = rule(input[tid]);

   auto mask = split::s_warpVote(tres, SPLIT_VOTING_MASK);
#ifdef __NVCC__
   uint32_t n_neighbors = mask & ((1 << w_tid) - 1);
#else
   uint64_t n_neighbors = mask & ((1ul << w_tid) - 1);
#endif
   auto total_valid_in_warp = split::s_pop_count(mask);
   if (w_tid == 0) {
      buffer[widb] = total_valid_in_warp;
   }
   __syncthreads();
   if (w_tid == 0 && wid % warps_in_block == 0) {
      buffer[offset + widb] = 0;
      for (unsigned int i = 0; i < warps_in_block - 1; ++i) {
         buffer[offset + widb + i + 1] = buffer[offset + widb + i] + buffer[widb + i];
      }
   }
   __syncthreads();
   const unsigned int neighbor_count = split::s_pop_count(n_neighbors);
   const unsigned int private_index = buffer[offset + widb] + offsets[(wid / warps_in_block)] + neighbor_count;
   if (tres && widb != warps_in_block) {
      output[private_index] = input[tid];
   }
   if (tid == 0) {
      // const unsigned int actual_total_blocks=offsets->back()+counts->back();
      *retval = offsets[nBlocks - 1] + counts[nBlocks - 1];
   }
}

/**
 * @brief CUDA Memory Pool class for managing GPU memory.
 *
 * This class provides a simle memory pool implementation for allocating and deallocating GPU memory.
 * It uses async mallocs
 *
 */
class Cuda_mempool {
private:
   size_t total_bytes;
   size_t bytes_used;
   void* _data;
   split_gpuStream_t s;
   bool isOwner;

public:
   explicit Cuda_mempool(size_t bytes, split_gpuStream_t str) {
      s = str;
      SPLIT_CHECK_ERR(split_gpuMallocAsync(&_data, bytes, s));
      total_bytes = bytes;
      bytes_used = 0;
      isOwner = true;
   }
   explicit Cuda_mempool(void* ptr, size_t bytes) {
      total_bytes = bytes;
      bytes_used = 0;
      isOwner = false;
      _data = ptr;
   }

   Cuda_mempool() = delete;
   Cuda_mempool(const Cuda_mempool& other) = delete;
   Cuda_mempool(Cuda_mempool&& other) = delete;
   ~Cuda_mempool() {
      if (isOwner) {
         SPLIT_CHECK_ERR(split_gpuFreeAsync(_data, s));
      }
   }

   void* allocate(const size_t bytes) {
      assert(bytes_used + bytes <= total_bytes && "Mempool run out of space and crashed!");
      void* ptr = reinterpret_cast<void*>(reinterpret_cast<char*>(_data) + bytes_used);
      bytes_used += bytes;
      return ptr;
   };

   void deallocate(const size_t bytes) { bytes_used -= bytes; };
   void reset() { bytes_used = 0; }
   const size_t& fill() const { return bytes_used; }
   const size_t& capacity() const { return total_bytes; }
   size_t free_space() const { return total_bytes - bytes_used; }
};

/**
 * @brief Same as scan_reduce but with raw memory
 */
template <typename T, typename Rule>
__global__ void scan_reduce_raw(T* input, uint32_t* output, Rule rule, size_t size) {

   size_t tid = threadIdx.x + blockIdx.x * blockDim.x;
   if (tid < size) {
      size_t total_valid_elements = __syncthreads_count(rule(input[tid]));
      if (threadIdx.x == 0) {
         output[blockIdx.x] = total_valid_elements;
      }
   }
}

/**
 * @brief Same as split_prefix_scan but with raw memory
 */
template <typename T, size_t BLOCKSIZE = 1024, size_t WARP = WARPLENGTH>
void split_prefix_scan_raw(T* input, T* output, Cuda_mempool& mPool, const size_t input_size, split_gpuStream_t s = 0) {

   // Scan is performed in half Blocksizes
   size_t scanBlocksize = BLOCKSIZE / 2;
   size_t scanElements = 2 * scanBlocksize;
   size_t gridSize = input_size / scanElements;

   // If input is not exactly divisible by scanElements we launch an extra block
   assert(isPow2(input_size) && "Using prefix scan with non powers of 2 as input size is not thought out yet :D");
   if (input_size % scanElements != 0) {
      gridSize = 1 << ((int)ceil(log(++gridSize) / log(2)));
   }
   // If the elements are too few manually override and launch a small kernel
   if (input_size < scanElements) {
      scanBlocksize = input_size / 2;
      scanElements = input_size;
      if (scanBlocksize == 0) {
         scanBlocksize += 1;
      }
      gridSize = 1;
   }

   // Allocate memory for partial sums
   T* partial_sums = (T*)mPool.allocate(gridSize * sizeof(T));
   // TODO + FIXME extra shmem
   split::tools::split_prescan<<<gridSize, scanBlocksize, 2 * scanElements * sizeof(T), s>>>(
       input, output, partial_sums, scanElements, input_size);
   SPLIT_CHECK_ERR(split_gpuStreamSynchronize(s));

   if (gridSize > 1) {
      if (gridSize <= scanElements) {
         T* partial_sums_dummy = (T*)mPool.allocate(sizeof(T));
         // TODO + FIXME extra shmem
         split::tools::split_prescan<<<1, scanBlocksize, 2 * scanElements * sizeof(T), s>>>(
             partial_sums, partial_sums, partial_sums_dummy, gridSize, gridSize * sizeof(T));
         SPLIT_CHECK_ERR(split_gpuStreamSynchronize(s));
      } else {
         T* partial_sums_clone = (T*)mPool.allocate(gridSize * sizeof(T));
         SPLIT_CHECK_ERR(split_gpuMemcpyAsync(partial_sums_clone, partial_sums, gridSize * sizeof(T),
                                              split_gpuMemcpyDeviceToDevice, s));
         split_prefix_scan_raw(partial_sums_clone, partial_sums, mPool, gridSize, s);
      }
      split::tools::scan_add<<<gridSize, scanBlocksize, 0, s>>>(output, partial_sums, scanElements, input_size);
      SPLIT_CHECK_ERR(split_gpuStreamSynchronize(s));
   }
}

/**
 * @brief Same as copy_if but using raw memory
 */
template <typename T, typename Rule, size_t BLOCKSIZE = 1024, size_t WARP = WARPLENGTH>
uint32_t copy_if_raw(T* input, T* output, size_t inputSize, Rule rule, size_t nBlocks, Cuda_mempool& mPool,
                     split_gpuStream_t s = 0) {

   uint32_t* d_counts;
   uint32_t* d_offsets;
   d_counts = (uint32_t*)mPool.allocate(nBlocks * sizeof(uint32_t));
   SPLIT_CHECK_ERR(split_gpuStreamSynchronize(s));
<<<<<<< HEAD
   SPLIT_CHECK_ERR(split_gpuMemsetAsync(d_counts, 0, nBlocks * sizeof(uint32_t), s));

   // Phase 1 -- Calculate per warp workload
   size_t _size = input.size();
   split::tools::scan_reduce_raw<<<nBlocks, BLOCKSIZE, 0, s>>>(input.data(), d_counts, rule, _size);
   d_offsets = (uint32_t*)mPool.allocate(nBlocks * sizeof(uint32_t));
   SPLIT_CHECK_ERR(split_gpuStreamSynchronize(s));
   SPLIT_CHECK_ERR(split_gpuMemsetAsync(d_offsets, 0, nBlocks * sizeof(uint32_t), s));
=======
   SPLIT_CHECK_ERR(split_gpuMemsetAsync(d_counts, 0, nBlocks * sizeof(uint32_t),s));

   // Phase 1 -- Calculate per warp workload
   split::tools::scan_reduce_raw<<<nBlocks, BLOCKSIZE, 0, s>>>(input, d_counts, rule, inputSize);
   d_offsets = (uint32_t*)mPool.allocate(nBlocks * sizeof(uint32_t));
   SPLIT_CHECK_ERR(split_gpuStreamSynchronize(s));
   SPLIT_CHECK_ERR(split_gpuMemsetAsync(d_offsets, 0, nBlocks * sizeof(uint32_t),s));
>>>>>>> ce0ccc5e

   // Step 2 -- Exclusive Prefix Scan on offsets
   if (nBlocks == 1) {
      split_prefix_scan_raw<uint32_t, 2, WARP>(d_counts, d_offsets, mPool, nBlocks, s);
   } else {
      split_prefix_scan_raw<uint32_t, BLOCKSIZE, WARP>(d_counts, d_offsets, mPool, nBlocks, s);
   }
   SPLIT_CHECK_ERR(split_gpuStreamSynchronize(s));

   // Step 3 -- Compaction
   input.optimizeGPU(s);
   uint32_t* retval = (uint32_t*)mPool.allocate(sizeof(uint32_t));
   split::tools::split_compact_raw<T, Rule, BLOCKSIZE, WARP>
<<<<<<< HEAD
       <<<nBlocks, BLOCKSIZE, 2 * (BLOCKSIZE / WARP) * sizeof(unsigned int), s>>>(
           input.data(), d_counts, d_offsets, output, rule, _size, nBlocks, retval);
   SPLIT_CHECK_ERR(split_gpuStreamSynchronize(s));
   uint32_t numel;
   SPLIT_CHECK_ERR(split_gpuMemcpyAsync(&numel, retval, sizeof(uint32_t), split_gpuMemcpyDeviceToHost, s));
   SPLIT_CHECK_ERR(split_gpuStreamSynchronize(s));
   return numel;
}

template <typename T, typename Rule, size_t BLOCKSIZE = 1024, size_t WARP = WARPLENGTH>
uint32_t copy_if_raw(T* input, T* output, size_t size, Rule rule,
                     size_t nBlocks, Cuda_mempool& mPool, split_gpuStream_t s = 0) {

   uint32_t* d_counts;
   uint32_t* d_offsets;
   d_counts = (uint32_t*)mPool.allocate(nBlocks * sizeof(uint32_t));
   SPLIT_CHECK_ERR(split_gpuStreamSynchronize(s));
   SPLIT_CHECK_ERR(split_gpuMemsetAsync(d_counts, 0, nBlocks * sizeof(uint32_t), s));

   // Phase 1 -- Calculate per warp workload
   split::tools::scan_reduce_raw<<<nBlocks, BLOCKSIZE, 0, s>>>(input, d_counts, rule, size);
   d_offsets = (uint32_t*)mPool.allocate(nBlocks * sizeof(uint32_t));
   SPLIT_CHECK_ERR(split_gpuStreamSynchronize(s));
   SPLIT_CHECK_ERR(split_gpuMemsetAsync(d_offsets, 0, nBlocks * sizeof(uint32_t),s));

   // Step 2 -- Exclusive Prefix Scan on offsets
   if (nBlocks == 1) {
      split_prefix_scan_raw<uint32_t, 2, WARP>(d_counts, d_offsets, mPool, nBlocks, s);
   } else {
      split_prefix_scan_raw<uint32_t, BLOCKSIZE, WARP>(d_counts, d_offsets, mPool, nBlocks, s);
   }
   SPLIT_CHECK_ERR(split_gpuStreamSynchronize(s));

   // Step 3 -- Compaction
   uint32_t* retval = (uint32_t*)mPool.allocate(sizeof(uint32_t));
   split::tools::split_compact_raw<T, Rule, BLOCKSIZE, WARP>
      <<<nBlocks, BLOCKSIZE, 2 * (BLOCKSIZE / WARP) * sizeof(unsigned int), s>>>(
         input, d_counts, d_offsets, output, rule, size, nBlocks, retval);
=======
       <<<nBlocks, BLOCKSIZE, 2 * (BLOCKSIZE / WARP) * sizeof(unsigned int), s>>>(input, d_counts, d_offsets, output,
                                                                                  rule, inputSize, nBlocks, retval);
>>>>>>> ce0ccc5e
   SPLIT_CHECK_ERR(split_gpuStreamSynchronize(s));
   uint32_t numel;
   SPLIT_CHECK_ERR(split_gpuMemcpyAsync(&numel, retval, sizeof(uint32_t), split_gpuMemcpyDeviceToHost, s));
   SPLIT_CHECK_ERR(split_gpuStreamSynchronize(s));
   return numel;
}

/**
 * @brief Same as copy_keys_if but using raw memory
 */
template <typename T, typename U, typename Rule, size_t BLOCKSIZE = 1024, size_t WARP = WARPLENGTH>
size_t copy_keys_if_raw(T* input, U* output, size_t inputSize, Rule rule, size_t nBlocks, Cuda_mempool& mPool,
                        split_gpuStream_t s = 0) {

   uint32_t* d_counts;
   uint32_t* d_offsets;
   SPLIT_CHECK_ERR(split_gpuStreamSynchronize(s));
   d_counts = (uint32_t*)mPool.allocate(nBlocks * sizeof(uint32_t));
   SPLIT_CHECK_ERR(split_gpuStreamSynchronize(s));
<<<<<<< HEAD
   SPLIT_CHECK_ERR(split_gpuMemsetAsync(d_counts, 0, nBlocks * sizeof(uint32_t), s));

   // Phase 1 -- Calculate per warp workload
   size_t _size = input.size();
   split::tools::scan_reduce_raw<<<nBlocks, BLOCKSIZE, 0, s>>>(input.data(), d_counts, rule, _size);
   d_offsets = (uint32_t*)mPool.allocate(nBlocks * sizeof(uint32_t));
   SPLIT_CHECK_ERR(split_gpuStreamSynchronize(s));
   SPLIT_CHECK_ERR(split_gpuMemsetAsync(d_offsets, 0, nBlocks * sizeof(uint32_t), s));
=======
   SPLIT_CHECK_ERR(split_gpuMemsetAsync(d_counts, 0, nBlocks * sizeof(uint32_t),s));

   // Phase 1 -- Calculate per warp workload
   split::tools::scan_reduce_raw<<<nBlocks, BLOCKSIZE, 0, s>>>(input, d_counts, rule, inputSize);
   d_offsets = (uint32_t*)mPool.allocate(nBlocks * sizeof(uint32_t));
   SPLIT_CHECK_ERR(split_gpuStreamSynchronize(s));
   SPLIT_CHECK_ERR(split_gpuMemsetAsync(d_offsets, 0, nBlocks * sizeof(uint32_t),s));
>>>>>>> ce0ccc5e

   // Step 2 -- Exclusive Prefix Scan on offsets
   if (nBlocks == 1) {
      split_prefix_scan_raw<uint32_t, 2, WARP>(d_counts, d_offsets, mPool, nBlocks, s);
   } else {
      split_prefix_scan_raw<uint32_t, BLOCKSIZE, WARP>(d_counts, d_offsets, mPool, nBlocks, s);
   }
   SPLIT_CHECK_ERR(split_gpuStreamSynchronize(s));

   // Step 3 -- Compaction
   input.optimizeGPU(s);
   uint32_t* retval = (uint32_t*)mPool.allocate(sizeof(uint32_t));
   split::tools::split_compact_keys_raw<T, U, Rule, BLOCKSIZE, WARP>
<<<<<<< HEAD
       <<<nBlocks, BLOCKSIZE, 2 * (BLOCKSIZE / WARP) * sizeof(unsigned int), s>>>(
           input.data(), d_counts, d_offsets, output, rule, _size, nBlocks, retval);
=======
       <<<nBlocks, BLOCKSIZE, 2 * (BLOCKSIZE / WARP) * sizeof(unsigned int), s>>>(input, d_counts, d_offsets, output,
                                                                                  rule, inputSize, nBlocks, retval);
>>>>>>> ce0ccc5e
   SPLIT_CHECK_ERR(split_gpuStreamSynchronize(s));
   uint32_t numel;
   SPLIT_CHECK_ERR(split_gpuMemcpyAsync(&numel, retval, sizeof(uint32_t), split_gpuMemcpyDeviceToHost, s));
   SPLIT_CHECK_ERR(split_gpuStreamSynchronize(s));
   return numel;
}

/**
 * @brief Estimates memory needed for compacting the input splitvector
 */
template <typename T, int BLOCKSIZE = 1024>
[[nodiscard]] size_t
estimateMemoryForCompaction(const split::SplitVector<T, split::split_unified_allocator<T>>& input) noexcept {
   // Figure out Blocks to use
   size_t _s = std::ceil((float(input.size())) / (float)BLOCKSIZE);
   size_t nBlocks = nextPow2(_s);
   if (nBlocks == 0) {
      nBlocks += 1;
   }

   // Allocate with Mempool
   return 8 * nBlocks * sizeof(uint32_t);
}

template <int BLOCKSIZE = 1024>
[[nodiscard]] size_t
estimateMemoryForCompaction(const size_t inputSize) noexcept {
   // Figure out Blocks to use
   size_t _s = std::ceil((float(inputSize)) / (float)BLOCKSIZE);
   size_t nBlocks = nextPow2(_s);
   if (nBlocks == 0) {
      nBlocks += 1;
   }

   // Allocate with Mempool
   return 8 * nBlocks * sizeof(uint32_t);
}

/**
 * @brief Estimates memory needed for compacting the input splitvector
 */
template <int BLOCKSIZE = 1024>
[[nodiscard]] size_t estimateMemoryForCompaction(const size_t inputSize) noexcept {
   // Figure out Blocks to use
   size_t _s = std::ceil((float(inputSize)) / (float)BLOCKSIZE);
   size_t nBlocks = nextPow2(_s);
   if (nBlocks == 0) {
      nBlocks += 1;
   }

   // Allocate with Mempool
   return 8 * nBlocks * sizeof(uint32_t);
}

/**
 * @brief Same as copy_if but only for Hashinator keys
 */
template <typename T, typename U, typename Rule, size_t BLOCKSIZE = 1024, size_t WARP = WARPLENGTH>
void copy_keys_if(split::SplitVector<T, split::split_unified_allocator<T>>& input,
                  split::SplitVector<U, split::split_unified_allocator<U>>& output, Rule rule,
                  split_gpuStream_t s = 0) {

   // Figure out Blocks to use
   size_t _s = std::ceil((float(input.size())) / (float)BLOCKSIZE);
   size_t nBlocks = nextPow2(_s);
   if (nBlocks == 0) {
      nBlocks += 1;
   }

   // Allocate with Mempool
   const size_t memory_for_pool = 8 * nBlocks * sizeof(uint32_t);
   Cuda_mempool mPool(memory_for_pool, s);
   auto len = copy_keys_if_raw(input.data(), output.data(), input.size(), rule, nBlocks, mPool, s);
   output.erase(&output[len], output.end());
}

/**
 * @brief Perform element compaction based on a rule.
 *
 * This function performs element compaction on the given input SplitVector based on a specified rule.
 * It generates compacted output, updates counts and offsets SplitVectors, and returns compacted count.
 *
 * @tparam T Type of the array elements.
 * @tparam Rule The rule functor for element compaction.
 * @tparam BLOCKSIZE The size of each thread block.
 * @tparam WARP The size of each warp.
 * @param input The input SplitVector.
 * @param output The output SplitVector for storing the compacted elements.
 * @param rule The rule functor object.
 * @param s The split_gpuStream_t stream for GPU execution (default is 0).
 */
template <typename T, typename Rule, size_t BLOCKSIZE = 1024, size_t WARP = WARPLENGTH>
void copy_if(split::SplitVector<T, split::split_unified_allocator<T>>& input,
             split::SplitVector<T, split::split_unified_allocator<T>>& output, Rule rule, split_gpuStream_t s = 0) {

   // Figure out Blocks to use
   size_t _s = std::ceil((float(input.size())) / (float)BLOCKSIZE);
   size_t nBlocks = nextPow2(_s);
   if (nBlocks == 0) {
      nBlocks += 1;
   }

   // Allocate with Mempool
   const size_t memory_for_pool = 8 * nBlocks * sizeof(uint32_t);
   Cuda_mempool mPool(memory_for_pool, s);
   auto len = copy_if_raw(input.data(), output.data(), input.size(), rule, nBlocks, mPool, s);
   output.erase(&output[len], output.end());
}

template <typename T, typename U, typename Rule, size_t BLOCKSIZE = 1024, size_t WARP = WARPLENGTH>
void copy_keys_if(split::SplitVector<T, split::split_unified_allocator<T>>& input,
                  split::SplitVector<U, split::split_unified_allocator<U>>& output, Rule rule, Cuda_mempool&& mPool,
                  split_gpuStream_t s = 0) {

   // Figure out Blocks to use
   size_t _s = std::ceil((float(input.size())) / (float)BLOCKSIZE);
   size_t nBlocks = nextPow2(_s);
   if (nBlocks == 0) {
      nBlocks += 1;
   }
   auto len =
       copy_keys_if_raw(input.data(), output.data(), input.size(), rule, nBlocks, std::forward<Cuda_mempool>(mPool), s);
   output.erase(&output[len], output.end());
}

template <typename T, typename Rule, size_t BLOCKSIZE = 1024, size_t WARP = WARPLENGTH>
void copy_if(split::SplitVector<T, split::split_unified_allocator<T>>& input,
             split::SplitVector<T, split::split_unified_allocator<T>>& output, Rule rule, Cuda_mempool&& mPool,
             split_gpuStream_t s = 0) {

   // Figure out Blocks to use
   size_t _s = std::ceil((float(input.size())) / (float)BLOCKSIZE);
   size_t nBlocks = nextPow2(_s);
   if (nBlocks == 0) {
      nBlocks += 1;
   }
   auto len = copy_if_raw(input.data(), output.data(), input.size(), rule, nBlocks, mPool, s);
   output.erase(&output[len], output.end());
}

template <typename T, typename U, typename Rule, size_t BLOCKSIZE = 1024, size_t WARP = WARPLENGTH>
void copy_keys_if(split::SplitVector<T, split::split_unified_allocator<T>>& input,
                  split::SplitVector<U, split::split_unified_allocator<U>>& output, Rule rule, void* stack,
                  size_t max_size, split_gpuStream_t s = 0) {

   // Figure out Blocks to use
   size_t _s = std::ceil((float(input.size())) / (float)BLOCKSIZE);
   size_t nBlocks = nextPow2(_s);
   if (nBlocks == 0) {
      nBlocks += 1;
   }
   assert(stack && "Invalid stack!");
   Cuda_mempool mPool(stack, max_size);
   auto len = copy_keys_if_raw(input.data(), output.data(), input.size(), rule, nBlocks, mPool, s);
   output.erase(&output[len], output.end());
}

template <typename T, typename Rule, size_t BLOCKSIZE = 1024, size_t WARP = WARPLENGTH>
void copy_if(split::SplitVector<T, split::split_unified_allocator<T>>& input,
             split::SplitVector<T, split::split_unified_allocator<T>>& output, Rule rule, void* stack, size_t max_size,
             split_gpuStream_t s = 0) {

   // Figure out Blocks to use
   size_t _s = std::ceil((float(input.size())) / (float)BLOCKSIZE);
   size_t nBlocks = nextPow2(_s);
   if (nBlocks == 0) {
      nBlocks += 1;
   }
   assert(stack && "Invalid stack!");
   Cuda_mempool mPool(stack, max_size);
   auto len = copy_if_raw(input.data(), output.data(), input.size(), rule, nBlocks, mPool, s);
   output.erase(&output[len], output.end());
}

<<<<<<< HEAD
template <typename T, typename Rule, size_t BLOCKSIZE = 1024, size_t WARP = WARPLENGTH>
size_t copy_if(T* input, T* output, size_t size, Rule rule, void* stack, size_t max_size,
               split_gpuStream_t s = 0) {

   // Figure out Blocks to use
   size_t _s = std::ceil((float(size)) / (float)BLOCKSIZE);
=======
#ifndef SPLIT_CPU_ONLY_MODE
template <typename T, typename Rule, size_t BLOCKSIZE = 1024, size_t WARP = WARPLENGTH>
void copy_if(split::DeviceVector<T>& input,
                split::DeviceVector<T>& output, Rule rule, void* stack, size_t max_size,
                split_gpuStream_t s = 0) {

   // Figure out Blocks to use
   size_t _s = std::ceil((float(input.size())) / (float)BLOCKSIZE);
>>>>>>> ce0ccc5e
   size_t nBlocks = nextPow2(_s);
   if (nBlocks == 0) {
      nBlocks += 1;
   }
   assert(stack && "Invalid stack!");
   Cuda_mempool mPool(stack, max_size);
<<<<<<< HEAD
   auto len = copy_if_raw(input, output, size, rule, nBlocks, mPool, s);
   return len;
=======
   auto len = copy_if_raw(input.data(), output.data(), input.size(), rule, nBlocks, mPool, s);
   output.erase(output.data()+len, output.end());
}
#endif

template <typename T, typename Rule, size_t BLOCKSIZE = 1024, size_t WARP = WARPLENGTH>
[[nodiscard]] size_t copy_if(T* input, T* output, size_t inputSize, Rule rule, Cuda_mempool& mPool,
                             split_gpuStream_t s = 0) {

   // Figure out Blocks to use
   size_t _s = std::ceil((float(inputSize)) / (float)BLOCKSIZE);
   size_t nBlocks = nextPow2(_s);
   if (nBlocks == 0) {
      nBlocks += 1;
   }
   return copy_if_raw(input, output, inputSize, rule, nBlocks, mPool, s);
}

template <typename T, typename Rule, size_t BLOCKSIZE = 1024, size_t WARP = WARPLENGTH>
[[nodiscard]] size_t copy_if(T* input, T* output, size_t inputSize, Rule rule, void* stack, size_t max_size,split_gpuStream_t s = 0) {

   // Figure out Blocks to use
   size_t _s = std::ceil((float(inputSize)) / (float)BLOCKSIZE);
   size_t nBlocks = nextPow2(_s);
   if (nBlocks == 0) {
      nBlocks += 1;
   }
   assert(stack && "Invalid stack!");
   Cuda_mempool mPool(stack, max_size);
   return copy_if_raw(input, output, inputSize, rule, nBlocks, mPool, s);
}

template <typename T, typename Rule, size_t BLOCKSIZE = 1024, size_t WARP = WARPLENGTH>
[[nodiscard]] size_t copy_if(T* input, T* output, size_t inputSize, Rule rule, split_gpuStream_t s = 0) {

   // Figure out Blocks to use
   size_t _s = std::ceil((float(inputSize)) / (float)BLOCKSIZE);
   size_t nBlocks = nextPow2(_s);
   if (nBlocks == 0) {
      nBlocks += 1;
   }
   size_t mem = estimateMemoryForCompaction(inputSize);
   Cuda_mempool mPool(mem, s);
   return copy_if_raw(input, output, inputSize, rule, nBlocks, mPool, s);
>>>>>>> ce0ccc5e
}

} // namespace tools
} // namespace split<|MERGE_RESOLUTION|>--- conflicted
+++ resolved
@@ -3,7 +3,7 @@
  * Description: Set of tools used by SplitVector
  *
  * This file defines the following classes or functions:
- *    --split::tools::Cuda_mempool
+ *    --split::tools::GPU_Mempool
  *    --split::tools::copy_if_raw
  *    --split::tools::copy_if
  *    --split::tools::scan_reduce_raw
@@ -503,7 +503,7 @@
  * It uses async mallocs
  *
  */
-class Cuda_mempool {
+class GPU_Mempool {
 private:
    size_t total_bytes;
    size_t bytes_used;
@@ -512,24 +512,24 @@
    bool isOwner;
 
 public:
-   explicit Cuda_mempool(size_t bytes, split_gpuStream_t str) {
+   explicit GPU_Mempool(size_t bytes, split_gpuStream_t str) {
       s = str;
       SPLIT_CHECK_ERR(split_gpuMallocAsync(&_data, bytes, s));
       total_bytes = bytes;
       bytes_used = 0;
       isOwner = true;
    }
-   explicit Cuda_mempool(void* ptr, size_t bytes) {
+   explicit GPU_Mempool(void* ptr, size_t bytes) {
       total_bytes = bytes;
       bytes_used = 0;
       isOwner = false;
       _data = ptr;
    }
 
-   Cuda_mempool() = delete;
-   Cuda_mempool(const Cuda_mempool& other) = delete;
-   Cuda_mempool(Cuda_mempool&& other) = delete;
-   ~Cuda_mempool() {
+   GPU_Mempool() = delete;
+   GPU_Mempool(const GPU_Mempool& other) = delete;
+   GPU_Mempool(GPU_Mempool&& other) = delete;
+   ~GPU_Mempool() {
       if (isOwner) {
          SPLIT_CHECK_ERR(split_gpuFreeAsync(_data, s));
       }
@@ -568,7 +568,7 @@
  * @brief Same as split_prefix_scan but with raw memory
  */
 template <typename T, size_t BLOCKSIZE = 1024, size_t WARP = WARPLENGTH>
-void split_prefix_scan_raw(T* input, T* output, Cuda_mempool& mPool, const size_t input_size, split_gpuStream_t s = 0) {
+void split_prefix_scan_raw(T* input, T* output, GPU_Mempool& mPool, const size_t input_size, split_gpuStream_t s = 0) {
 
    // Scan is performed in half Blocksizes
    size_t scanBlocksize = BLOCKSIZE / 2;
@@ -619,14 +619,13 @@
  * @brief Same as copy_if but using raw memory
  */
 template <typename T, typename Rule, size_t BLOCKSIZE = 1024, size_t WARP = WARPLENGTH>
-uint32_t copy_if_raw(T* input, T* output, size_t inputSize, Rule rule, size_t nBlocks, Cuda_mempool& mPool,
+uint32_t copy_if_raw(T* input, T* output, size_t inputSize, Rule rule, size_t nBlocks, GPU_Mempool& mPool,
                      split_gpuStream_t s = 0) {
 
    uint32_t* d_counts;
    uint32_t* d_offsets;
    d_counts = (uint32_t*)mPool.allocate(nBlocks * sizeof(uint32_t));
    SPLIT_CHECK_ERR(split_gpuStreamSynchronize(s));
-<<<<<<< HEAD
    SPLIT_CHECK_ERR(split_gpuMemsetAsync(d_counts, 0, nBlocks * sizeof(uint32_t), s));
 
    // Phase 1 -- Calculate per warp workload
@@ -635,15 +634,6 @@
    d_offsets = (uint32_t*)mPool.allocate(nBlocks * sizeof(uint32_t));
    SPLIT_CHECK_ERR(split_gpuStreamSynchronize(s));
    SPLIT_CHECK_ERR(split_gpuMemsetAsync(d_offsets, 0, nBlocks * sizeof(uint32_t), s));
-=======
-   SPLIT_CHECK_ERR(split_gpuMemsetAsync(d_counts, 0, nBlocks * sizeof(uint32_t),s));
-
-   // Phase 1 -- Calculate per warp workload
-   split::tools::scan_reduce_raw<<<nBlocks, BLOCKSIZE, 0, s>>>(input, d_counts, rule, inputSize);
-   d_offsets = (uint32_t*)mPool.allocate(nBlocks * sizeof(uint32_t));
-   SPLIT_CHECK_ERR(split_gpuStreamSynchronize(s));
-   SPLIT_CHECK_ERR(split_gpuMemsetAsync(d_offsets, 0, nBlocks * sizeof(uint32_t),s));
->>>>>>> ce0ccc5e
 
    // Step 2 -- Exclusive Prefix Scan on offsets
    if (nBlocks == 1) {
@@ -657,7 +647,6 @@
    input.optimizeGPU(s);
    uint32_t* retval = (uint32_t*)mPool.allocate(sizeof(uint32_t));
    split::tools::split_compact_raw<T, Rule, BLOCKSIZE, WARP>
-<<<<<<< HEAD
        <<<nBlocks, BLOCKSIZE, 2 * (BLOCKSIZE / WARP) * sizeof(unsigned int), s>>>(
            input.data(), d_counts, d_offsets, output, rule, _size, nBlocks, retval);
    SPLIT_CHECK_ERR(split_gpuStreamSynchronize(s));
@@ -669,7 +658,7 @@
 
 template <typename T, typename Rule, size_t BLOCKSIZE = 1024, size_t WARP = WARPLENGTH>
 uint32_t copy_if_raw(T* input, T* output, size_t size, Rule rule,
-                     size_t nBlocks, Cuda_mempool& mPool, split_gpuStream_t s = 0) {
+                     size_t nBlocks, GPU_Mempool& mPool, split_gpuStream_t s = 0) {
 
    uint32_t* d_counts;
    uint32_t* d_offsets;
@@ -696,10 +685,6 @@
    split::tools::split_compact_raw<T, Rule, BLOCKSIZE, WARP>
       <<<nBlocks, BLOCKSIZE, 2 * (BLOCKSIZE / WARP) * sizeof(unsigned int), s>>>(
          input, d_counts, d_offsets, output, rule, size, nBlocks, retval);
-=======
-       <<<nBlocks, BLOCKSIZE, 2 * (BLOCKSIZE / WARP) * sizeof(unsigned int), s>>>(input, d_counts, d_offsets, output,
-                                                                                  rule, inputSize, nBlocks, retval);
->>>>>>> ce0ccc5e
    SPLIT_CHECK_ERR(split_gpuStreamSynchronize(s));
    uint32_t numel;
    SPLIT_CHECK_ERR(split_gpuMemcpyAsync(&numel, retval, sizeof(uint32_t), split_gpuMemcpyDeviceToHost, s));
@@ -711,7 +696,7 @@
  * @brief Same as copy_keys_if but using raw memory
  */
 template <typename T, typename U, typename Rule, size_t BLOCKSIZE = 1024, size_t WARP = WARPLENGTH>
-size_t copy_keys_if_raw(T* input, U* output, size_t inputSize, Rule rule, size_t nBlocks, Cuda_mempool& mPool,
+size_t copy_keys_if_raw(T* input, U* output, size_t inputSize, Rule rule, size_t nBlocks, GPU_Mempool& mPool,
                         split_gpuStream_t s = 0) {
 
    uint32_t* d_counts;
@@ -719,7 +704,6 @@
    SPLIT_CHECK_ERR(split_gpuStreamSynchronize(s));
    d_counts = (uint32_t*)mPool.allocate(nBlocks * sizeof(uint32_t));
    SPLIT_CHECK_ERR(split_gpuStreamSynchronize(s));
-<<<<<<< HEAD
    SPLIT_CHECK_ERR(split_gpuMemsetAsync(d_counts, 0, nBlocks * sizeof(uint32_t), s));
 
    // Phase 1 -- Calculate per warp workload
@@ -728,15 +712,6 @@
    d_offsets = (uint32_t*)mPool.allocate(nBlocks * sizeof(uint32_t));
    SPLIT_CHECK_ERR(split_gpuStreamSynchronize(s));
    SPLIT_CHECK_ERR(split_gpuMemsetAsync(d_offsets, 0, nBlocks * sizeof(uint32_t), s));
-=======
-   SPLIT_CHECK_ERR(split_gpuMemsetAsync(d_counts, 0, nBlocks * sizeof(uint32_t),s));
-
-   // Phase 1 -- Calculate per warp workload
-   split::tools::scan_reduce_raw<<<nBlocks, BLOCKSIZE, 0, s>>>(input, d_counts, rule, inputSize);
-   d_offsets = (uint32_t*)mPool.allocate(nBlocks * sizeof(uint32_t));
-   SPLIT_CHECK_ERR(split_gpuStreamSynchronize(s));
-   SPLIT_CHECK_ERR(split_gpuMemsetAsync(d_offsets, 0, nBlocks * sizeof(uint32_t),s));
->>>>>>> ce0ccc5e
 
    // Step 2 -- Exclusive Prefix Scan on offsets
    if (nBlocks == 1) {
@@ -750,13 +725,8 @@
    input.optimizeGPU(s);
    uint32_t* retval = (uint32_t*)mPool.allocate(sizeof(uint32_t));
    split::tools::split_compact_keys_raw<T, U, Rule, BLOCKSIZE, WARP>
-<<<<<<< HEAD
        <<<nBlocks, BLOCKSIZE, 2 * (BLOCKSIZE / WARP) * sizeof(unsigned int), s>>>(
            input.data(), d_counts, d_offsets, output, rule, _size, nBlocks, retval);
-=======
-       <<<nBlocks, BLOCKSIZE, 2 * (BLOCKSIZE / WARP) * sizeof(unsigned int), s>>>(input, d_counts, d_offsets, output,
-                                                                                  rule, inputSize, nBlocks, retval);
->>>>>>> ce0ccc5e
    SPLIT_CHECK_ERR(split_gpuStreamSynchronize(s));
    uint32_t numel;
    SPLIT_CHECK_ERR(split_gpuMemcpyAsync(&numel, retval, sizeof(uint32_t), split_gpuMemcpyDeviceToHost, s));
@@ -828,7 +798,7 @@
 
    // Allocate with Mempool
    const size_t memory_for_pool = 8 * nBlocks * sizeof(uint32_t);
-   Cuda_mempool mPool(memory_for_pool, s);
+   GPU_Mempool mPool(memory_for_pool, s);
    auto len = copy_keys_if_raw(input.data(), output.data(), input.size(), rule, nBlocks, mPool, s);
    output.erase(&output[len], output.end());
 }
@@ -861,14 +831,14 @@
 
    // Allocate with Mempool
    const size_t memory_for_pool = 8 * nBlocks * sizeof(uint32_t);
-   Cuda_mempool mPool(memory_for_pool, s);
+   GPU_Mempool mPool(memory_for_pool, s);
    auto len = copy_if_raw(input.data(), output.data(), input.size(), rule, nBlocks, mPool, s);
    output.erase(&output[len], output.end());
 }
 
 template <typename T, typename U, typename Rule, size_t BLOCKSIZE = 1024, size_t WARP = WARPLENGTH>
 void copy_keys_if(split::SplitVector<T, split::split_unified_allocator<T>>& input,
-                  split::SplitVector<U, split::split_unified_allocator<U>>& output, Rule rule, Cuda_mempool&& mPool,
+                  split::SplitVector<U, split::split_unified_allocator<U>>& output, Rule rule, GPU_Mempool&& mPool,
                   split_gpuStream_t s = 0) {
 
    // Figure out Blocks to use
@@ -878,13 +848,13 @@
       nBlocks += 1;
    }
    auto len =
-       copy_keys_if_raw(input.data(), output.data(), input.size(), rule, nBlocks, std::forward<Cuda_mempool>(mPool), s);
+       copy_keys_if_raw(input.data(), output.data(), input.size(), rule, nBlocks, std::forward<GPU_Mempool>(mPool), s);
    output.erase(&output[len], output.end());
 }
 
 template <typename T, typename Rule, size_t BLOCKSIZE = 1024, size_t WARP = WARPLENGTH>
 void copy_if(split::SplitVector<T, split::split_unified_allocator<T>>& input,
-             split::SplitVector<T, split::split_unified_allocator<T>>& output, Rule rule, Cuda_mempool&& mPool,
+             split::SplitVector<T, split::split_unified_allocator<T>>& output, Rule rule, GPU_Mempool&& mPool,
              split_gpuStream_t s = 0) {
 
    // Figure out Blocks to use
@@ -909,7 +879,7 @@
       nBlocks += 1;
    }
    assert(stack && "Invalid stack!");
-   Cuda_mempool mPool(stack, max_size);
+   GPU_Mempool mPool(stack, max_size);
    auto len = copy_keys_if_raw(input.data(), output.data(), input.size(), rule, nBlocks, mPool, s);
    output.erase(&output[len], output.end());
 }
@@ -926,19 +896,11 @@
       nBlocks += 1;
    }
    assert(stack && "Invalid stack!");
-   Cuda_mempool mPool(stack, max_size);
+   GPU_Mempool mPool(stack, max_size);
    auto len = copy_if_raw(input.data(), output.data(), input.size(), rule, nBlocks, mPool, s);
    output.erase(&output[len], output.end());
 }
 
-<<<<<<< HEAD
-template <typename T, typename Rule, size_t BLOCKSIZE = 1024, size_t WARP = WARPLENGTH>
-size_t copy_if(T* input, T* output, size_t size, Rule rule, void* stack, size_t max_size,
-               split_gpuStream_t s = 0) {
-
-   // Figure out Blocks to use
-   size_t _s = std::ceil((float(size)) / (float)BLOCKSIZE);
-=======
 #ifndef SPLIT_CPU_ONLY_MODE
 template <typename T, typename Rule, size_t BLOCKSIZE = 1024, size_t WARP = WARPLENGTH>
 void copy_if(split::DeviceVector<T>& input,
@@ -947,24 +909,19 @@
 
    // Figure out Blocks to use
    size_t _s = std::ceil((float(input.size())) / (float)BLOCKSIZE);
->>>>>>> ce0ccc5e
    size_t nBlocks = nextPow2(_s);
    if (nBlocks == 0) {
       nBlocks += 1;
    }
    assert(stack && "Invalid stack!");
-   Cuda_mempool mPool(stack, max_size);
-<<<<<<< HEAD
-   auto len = copy_if_raw(input, output, size, rule, nBlocks, mPool, s);
-   return len;
-=======
+   GPU_Mempool mPool(stack, max_size);
    auto len = copy_if_raw(input.data(), output.data(), input.size(), rule, nBlocks, mPool, s);
    output.erase(output.data()+len, output.end());
 }
 #endif
 
 template <typename T, typename Rule, size_t BLOCKSIZE = 1024, size_t WARP = WARPLENGTH>
-[[nodiscard]] size_t copy_if(T* input, T* output, size_t inputSize, Rule rule, Cuda_mempool& mPool,
+[[nodiscard]] size_t copy_if(T* input, T* output, size_t inputSize, Rule rule, GPU_Mempool& mPool,
                              split_gpuStream_t s = 0) {
 
    // Figure out Blocks to use
@@ -986,7 +943,7 @@
       nBlocks += 1;
    }
    assert(stack && "Invalid stack!");
-   Cuda_mempool mPool(stack, max_size);
+   GPU_Mempool mPool(stack, max_size);
    return copy_if_raw(input, output, inputSize, rule, nBlocks, mPool, s);
 }
 
@@ -1000,9 +957,8 @@
       nBlocks += 1;
    }
    size_t mem = estimateMemoryForCompaction(inputSize);
-   Cuda_mempool mPool(mem, s);
+   GPU_Mempool mPool(mem, s);
    return copy_if_raw(input, output, inputSize, rule, nBlocks, mPool, s);
->>>>>>> ce0ccc5e
 }
 
 } // namespace tools
