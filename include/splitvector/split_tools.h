--- conflicted
+++ resolved
@@ -600,11 +600,7 @@
    }
 }
 
-<<<<<<< HEAD
 template <typename T, typename Rule, size_t BLOCKSIZE=1024>
-=======
-template <typename T, typename Rule,size_t BLOCKSIZE=1024> 
->>>>>>> 51d6c1cd
 __global__ void block_compact(T* input,T* output,size_t inputSize,Rule rule,uint32_t *retval) 
 {
    // This must be equal to at least both WARPLENGTH and MAX_BLOCKSIZE/WARPLENGTH
@@ -662,11 +658,7 @@
    }
 }
 
-<<<<<<< HEAD
-template <typename T,typename U,  typename Rule, size_t BLOCKSIZE=1024>
-=======
-template <typename T,typename U,  typename Rule,size_t BLOCKSIZE=1024> 
->>>>>>> 51d6c1cd
+template <typename T,typename U, typename Rule, size_t BLOCKSIZE=1024>
 __global__ void block_compact_keys(T* input,U* output,size_t inputSize,Rule rule,uint32_t *retval) 
 {
    // This must be equal to at least both WARPLENGTH and MAX_BLOCKSIZE/WARPLENGTH
@@ -724,11 +716,7 @@
    }
 }
 
-<<<<<<< HEAD
 template <typename T, typename Rule, size_t BLOCKSIZE=1024>
-=======
-template <typename T,  typename Rule, size_t BLOCKSIZE=1024> 
->>>>>>> 51d6c1cd
 __global__ void loop_compact(
    split::SplitVector<T, split::split_unified_allocator<T>>& inputVec,
    split::SplitVector<T, split::split_unified_allocator<T>>& outputVec,
@@ -813,11 +801,7 @@
       outputVec.device_resize(outputSize);
    }
 }
-<<<<<<< HEAD
 template <typename T,typename U, typename Rule, size_t BLOCKSIZE=1024>
-=======
-template <typename T,typename U,  typename Rule,size_t BLOCKSIZE=1024> 
->>>>>>> 51d6c1cd
 __global__ void loop_compact_keys(
    split::SplitVector<T, split::split_unified_allocator<T>>& inputVec,
    split::SplitVector<U, split::split_unified_allocator<U>>& outputVec,
