--- conflicted
+++ resolved
@@ -31,9 +31,6 @@
  * */
 #pragma once
 #include "gpu_wrappers.h"
-#ifndef SPLIT_CPU_ONLY_MODE
-#include "devicevec.h"
-#endif
 #define NUM_BANKS 32 // TODO depends on device
 #define LOG_NUM_BANKS 5
 #define CONFLICT_FREE_OFFSET(n) ((n) >> LOG_NUM_BANKS)
@@ -616,8 +613,6 @@
    }
 }
 
-<<<<<<< HEAD
-=======
 
 
 #ifdef __NVCC__
@@ -891,7 +886,6 @@
    return numel;
 }
 
->>>>>>> 3f214f52
 template <typename T, typename Rule, size_t BLOCKSIZE = 1024, size_t WARP = WARPLENGTH>
 uint32_t copy_if_raw(T* input, T* output, size_t size, Rule rule,
                      size_t nBlocks, splitStackArena& mPool, split_gpuStream_t s = 0) {
@@ -931,13 +925,8 @@
  * @brief Same as copy_keys_if but using raw memory
  */
 template <typename T, typename U, typename Rule, size_t BLOCKSIZE = 1024, size_t WARP = WARPLENGTH>
-<<<<<<< HEAD
-size_t copy_keys_if_raw(T* input, U* output, size_t inputSize, Rule rule, size_t nBlocks, Cuda_mempool& mPool,
-                        split_gpuStream_t s = 0) {
-=======
 size_t copy_keys_if_raw(split::SplitVector<T, split::split_unified_allocator<T>>& input, U* output, Rule rule,
                         size_t nBlocks, splitStackArena& mPool, split_gpuStream_t s = 0) {
->>>>>>> 3f214f52
 
    size_t _size = input.size();
    if (_size<=BLOCKSIZE){
@@ -949,11 +938,7 @@
    SPLIT_CHECK_ERR(split_gpuMemsetAsync(d_counts, 0, nBlocks * sizeof(uint32_t),s));
 
    // Phase 1 -- Calculate per warp workload
-<<<<<<< HEAD
-   split::tools::scan_reduce_raw<<<nBlocks, BLOCKSIZE, 0, s>>>(input, d_counts, rule, inputSize);
-=======
    split::tools::scan_reduce_raw<<<nBlocks, BLOCKSIZE, 0, s>>>(input.data(), d_counts, rule, _size);
->>>>>>> 3f214f52
    d_offsets = (uint32_t*)mPool.allocate(nBlocks * sizeof(uint32_t));
    SPLIT_CHECK_ERR(split_gpuMemsetAsync(d_offsets, 0, nBlocks * sizeof(uint32_t),s));
 
@@ -967,14 +952,8 @@
    // Step 3 -- Compaction
    uint32_t* retval = (uint32_t*)mPool.allocate(sizeof(uint32_t));
    split::tools::split_compact_keys_raw<T, U, Rule, BLOCKSIZE, WARP>
-<<<<<<< HEAD
-       <<<nBlocks, BLOCKSIZE, 2 * (BLOCKSIZE / WARP) * sizeof(unsigned int), s>>>(input, d_counts, d_offsets, output,
-                                                                                  rule, inputSize, nBlocks, retval);
-   SPLIT_CHECK_ERR(split_gpuStreamSynchronize(s));
-=======
        <<<nBlocks, BLOCKSIZE, 2 * (BLOCKSIZE / WARP) * sizeof(unsigned int), s>>>(
            input.data(), d_counts, d_offsets, output, rule, _size, nBlocks, retval);
->>>>>>> 3f214f52
    uint32_t numel;
    SPLIT_CHECK_ERR(split_gpuMemcpyAsync(&numel, retval, sizeof(uint32_t), split_gpuMemcpyDeviceToHost, s));
    SPLIT_CHECK_ERR(split_gpuStreamSynchronize(s));
@@ -998,11 +977,9 @@
    return 8 * nBlocks * sizeof(uint32_t);
 }
 
-/**
- * @brief Estimates memory needed for compacting the input splitvector
- */
 template <int BLOCKSIZE = 1024>
-[[nodiscard]] size_t estimateMemoryForCompaction(const size_t inputSize) noexcept {
+[[nodiscard]] size_t
+estimateMemoryForCompaction(const size_t inputSize) noexcept {
    // Figure out Blocks to use
    size_t _s = std::ceil((float(inputSize)) / (float)BLOCKSIZE);
    size_t nBlocks = nextPow2(_s);
@@ -1031,13 +1008,8 @@
 
    // Allocate with Mempool
    const size_t memory_for_pool = 8 * nBlocks * sizeof(uint32_t);
-<<<<<<< HEAD
-   Cuda_mempool mPool(memory_for_pool, s);
-   auto len = copy_keys_if_raw(input.data(), output.data(), input.size(), rule, nBlocks, mPool, s);
-=======
    splitStackArena mPool(memory_for_pool, s);
    auto len = copy_keys_if_raw(input, output.data(), rule, nBlocks, mPool, s);
->>>>>>> 3f214f52
    output.erase(&output[len], output.end());
 }
 
@@ -1069,13 +1041,8 @@
 
    // Allocate with Mempool
    const size_t memory_for_pool = 8 * nBlocks * sizeof(uint32_t);
-<<<<<<< HEAD
-   Cuda_mempool mPool(memory_for_pool, s);
-   auto len = copy_if_raw(input.data(), output.data(), input.size(), rule, nBlocks, mPool, s);
-=======
    splitStackArena mPool(memory_for_pool, s);
    auto len = copy_if_raw(input, output.data(), rule, nBlocks, mPool, s);
->>>>>>> 3f214f52
    output.erase(&output[len], output.end());
 }
 
@@ -1090,12 +1057,7 @@
    if (nBlocks == 0) {
       nBlocks += 1;
    }
-<<<<<<< HEAD
-   auto len =
-       copy_keys_if_raw(input.data(), output.data(), input.size(), rule, nBlocks, std::forward<Cuda_mempool>(mPool), s);
-=======
    auto len = copy_keys_if_raw(input, output.data(), rule, nBlocks, std::forward<splitStackArena>(mPool), s);
->>>>>>> 3f214f52
    output.erase(&output[len], output.end());
 }
 
@@ -1110,7 +1072,7 @@
    if (nBlocks == 0) {
       nBlocks += 1;
    }
-   auto len = copy_if_raw(input.data(), output.data(), input.size(), rule, nBlocks, mPool, s);
+   auto len = copy_if_raw(input, output.data(), rule, nBlocks, mPool, s);
    output.erase(&output[len], output.end());
 }
 
@@ -1126,13 +1088,8 @@
       nBlocks += 1;
    }
    assert(stack && "Invalid stack!");
-<<<<<<< HEAD
-   Cuda_mempool mPool(stack, max_size);
-   auto len = copy_keys_if_raw(input.data(), output.data(), input.size(), rule, nBlocks, mPool, s);
-=======
    splitStackArena mPool(stack, max_size);
    auto len = copy_keys_if_raw(input, output.data(), rule, nBlocks, mPool, s);
->>>>>>> 3f214f52
    output.erase(&output[len], output.end());
 }
 
@@ -1148,13 +1105,8 @@
       nBlocks += 1;
    }
    assert(stack && "Invalid stack!");
-<<<<<<< HEAD
-   Cuda_mempool mPool(stack, max_size);
-   auto len = copy_if_raw(input.data(), output.data(), input.size(), rule, nBlocks, mPool, s);
-=======
    splitStackArena mPool(stack, max_size);
    auto len = copy_if_raw(input, output.data(), rule, nBlocks, mPool, s);
->>>>>>> 3f214f52
    output.erase(&output[len], output.end());
 }
 
@@ -1173,10 +1125,10 @@
    auto len = copy_if_raw(input, output, size, rule, nBlocks, mPool, s);
    return len;
 }
-<<<<<<< HEAD
 
 template <typename T, typename Rule, size_t BLOCKSIZE = 1024, size_t WARP = WARPLENGTH>
-[[nodiscard]] size_t copy_if(T* input, T* output, size_t inputSize, Rule rule, split_gpuStream_t s = 0) {
+[[nodiscard]] size_t copy_if(T* input, T* output, size_t inputSize, Rule rule, splitStackArena& mPool,
+                             split_gpuStream_t s = 0) {
 
    // Figure out Blocks to use
    size_t _s = std::ceil((float(inputSize)) / (float)BLOCKSIZE);
@@ -1184,31 +1136,23 @@
    if (nBlocks == 0) {
       nBlocks += 1;
    }
-   size_t mem = estimateMemoryForCompaction(inputSize);
-   Cuda_mempool mPool(mem, s);
    return copy_if_raw(input, output, inputSize, rule, nBlocks, mPool, s);
 }
 
-#ifndef SPLIT_CPU_ONLY_MODE
 template <typename T, typename Rule, size_t BLOCKSIZE = 1024, size_t WARP = WARPLENGTH>
-void copy_if(split::DeviceVector<T>& input,
-                split::DeviceVector<T>& output, Rule rule, void* stack, size_t max_size,
-                split_gpuStream_t s = 0) {
+[[nodiscard]] size_t copy_if(T* input, T* output, size_t inputSize, Rule rule, split_gpuStream_t s = 0) {
 
    // Figure out Blocks to use
-   size_t _s = std::ceil((float(input.size())) / (float)BLOCKSIZE);
+   size_t _s = std::ceil((float(inputSize)) / (float)BLOCKSIZE);
    size_t nBlocks = nextPow2(_s);
    if (nBlocks == 0) {
       nBlocks += 1;
    }
-   assert(stack && "Invalid stack!");
-   Cuda_mempool mPool(stack, max_size);
-   auto len = copy_if_raw(input.data(), output.data(), input.size(), rule, nBlocks, mPool, s);
-   output.erase(output.data()+len, output.end());
-}
-#endif
-
-=======
->>>>>>> 3f214f52
+   size_t mem = estimateMemoryForCompaction(inputSize);
+   splitStackArena mPool(mem, s);
+   return copy_if_raw(input, output, inputSize, rule, nBlocks, mPool, s);
+}
+
+
 } // namespace tools
 } // namespace split