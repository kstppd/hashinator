/* File:    common.h
 * Authors: Kostis Papadakis (2023)
 *
 * Description: Common tools used in hashinator
 *
 * This program is free software; you can redistribute it and/or
 * modify it under the terms of the GNU General Public License
 * as published by the Free Software Foundation; either version 2
 * of the License, or (at your option) any later version.
 *
 * This program is distributed in the hope that it will be useful,
 * but WITHOUT ANY WARRANTY; without even the implied warranty of
 * MERCHANTABILITY or FITNESS FOR A PARTICULAR PURPOSE.  See the
 * GNU General Public License for more details.
 *
 * You should have received a copy of the GNU General Public License
 * along with this program; if not, write to the Free Software
 * Foundation, Inc., 51 Franklin Street, Fifth Floor, Boston, MA  02110-1301, USA.
 * */
#pragma once
#ifdef HASHINATOR_CPU_ONLY_MODE
#define HASHINATOR_DEVICEONLY
#define HASHINATOR_HOSTDEVICE
#else
#define HASHINATOR_DEVICEONLY __device__
#define HASHINATOR_HOSTDEVICE __host__ __device__
#endif

/**
 * @brief Computes the next power of 2 greater than or equal to a given value.
 *
 * @param v The value for which to compute the next power of 2.
 * @return The next power of 2 greater than or equal to the input value.
 * Modified from (http://www-graphics.stanford.edu/~seander/bithacks.html#RoundUpPowerOf2) to support 64-bit uints
 */
HASHINATOR_HOSTDEVICE
constexpr inline size_t nextPow2(size_t v) noexcept {
   v--;
   v |= v >> 1;
   v |= v >> 2;
   v |= v >> 4;
   v |= v >> 8;
   v |= v >> 16;
   v |= v >> 32;
   v++;
   return v;
}

/**
 * @brief Computes the next optimal overflow for the hasher kernels
 */
<<<<<<< HEAD
[[nodiscard]]
HASHINATOR_HOSTDEVICE
=======
HASHINATOR_HOSTDEVICE
//[[nodiscard]]
>>>>>>> 3f214f52
constexpr inline size_t nextOverflow(size_t currentOverflow, size_t virtualWarp) noexcept {
    size_t remainder = currentOverflow % virtualWarp;
    return ((remainder)==0)?currentOverflow: currentOverflow + (virtualWarp - remainder);
}

/**
 * @brief Enum for error checking in Hahsinator.
 */
namespace Hashinator {
enum status { success, fail, invalid };

/**
 * @brief Enum for specifying backend target.
 */
enum targets { host, device, automatic };
} // namespace Hashinator<|MERGE_RESOLUTION|>--- conflicted
+++ resolved
@@ -49,13 +49,8 @@
 /**
  * @brief Computes the next optimal overflow for the hasher kernels
  */
-<<<<<<< HEAD
-[[nodiscard]]
-HASHINATOR_HOSTDEVICE
-=======
 HASHINATOR_HOSTDEVICE
 //[[nodiscard]]
->>>>>>> 3f214f52
 constexpr inline size_t nextOverflow(size_t currentOverflow, size_t virtualWarp) noexcept {
     size_t remainder = currentOverflow % virtualWarp;
     return ((remainder)==0)?currentOverflow: currentOverflow + (virtualWarp - remainder);
