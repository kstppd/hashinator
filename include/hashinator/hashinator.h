--- conflicted
+++ resolved
@@ -828,65 +828,8 @@
       uint32_t nOverflownElements = extractPattern(overflownElements, isOverflown, s);
       _mapInfo->currentMaxBucketOverflow = defaults::BUCKET_OVERFLOW;
 
-<<<<<<< HEAD
-         if (prefetches) {
-            optimizeGPU(s);
-         }
-         cudaStreamSynchronize(s);
-         uint32_t nOverflownElements=split::tools::copy_if_raw
-            <hash_pair<KEY_TYPE, VAL_TYPE>,Overflown_Predicate<KEY_TYPE,VAL_TYPE>,defaults::MAX_BLOCKSIZE,defaults::WARPSIZE>
-            (buckets,
-             overflownElements,
-             Overflown_Predicate<KEY_TYPE,VAL_TYPE>(buckets.data(),_mapInfo->sizePower),
-             s);
-         
-         _mapInfo-> currentMaxBucketOverflow= defaults::BUCKET_OVERFLOW;
-
-         if (nOverflownElements ==0 ){
-            cudaFreeAsync(overflownElements,s);
-            return ;
-         }
-         //If we do have overflown elements we put them back in the buckets
-         cudaStreamSynchronize(s);
-         Hashers::reset_to_empty<KEY_TYPE,VAL_TYPE,EMPTYBUCKET,HashFunction>
-                                 <<<nOverflownElements,defaults::MAX_BLOCKSIZE,0,s>>>
-                                 (overflownElements,
-                                  buckets.data(),
-                                  _mapInfo->sizePower,
-                                  _mapInfo->currentMaxBucketOverflow,
-                                  nOverflownElements);
-         _mapInfo->fill-=nOverflownElements;
-         cudaStreamSynchronize(s);
-
-         DeviceHasher::insert(overflownElements,
-                              buckets.data(),
-                              _mapInfo->sizePower,
-                              _mapInfo->currentMaxBucketOverflow,
-                              &_mapInfo->currentMaxBucketOverflow,
-                              &_mapInfo->fill,
-                              nOverflownElements,&_mapInfo->err,s);
-
-         cudaFreeAsync(overflownElements,s);
-         return ;
-      }
-
-      //Uses Hasher's insert_kernel to insert all elements
-      HASHINATOR_HOSTONLY
-      void insert(KEY_TYPE* keys,VAL_TYPE* vals,size_t len,float targetLF=0.5,cudaStream_t s=0, bool prefetches=true){
-         //Here we do some calculations to estimate how much if any we need to grow our buckets
-         size_t neededPowerSize=std::ceil(std::log2((_mapInfo->fill+len)*(1.0/targetLF)));
-         if (neededPowerSize>_mapInfo->sizePower){
-            resize(neededPowerSize,targets::device,s);
-         }
-         if (prefetches) {
-            buckets.optimizeGPU(s);
-         }
-         _mapInfo->currentMaxBucketOverflow=_mapInfo->currentMaxBucketOverflow;
-         DeviceHasher::insert(keys,vals,buckets.data(),_mapInfo->sizePower,_mapInfo->currentMaxBucketOverflow,&_mapInfo->currentMaxBucketOverflow,&_mapInfo->fill,len,&_mapInfo->err,s);
-=======
       if (nOverflownElements == 0) {
          SPLIT_CHECK_ERR(split_gpuFreeAsync(overflownElements, s));
->>>>>>> 168cdbcf
          return;
       }
       // If we do have overflown elements we put them back in the buckets
